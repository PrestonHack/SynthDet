--- conflicted
+++ resolved
@@ -65,13 +65,9 @@
 
 ### Step 6: Run dataset statistics using the datasetinsights Jupyter notebook
 
-<<<<<<< HEAD
 1. Use the following command to run the `datasetinsights` docker image from DockerHub using the following command:
-=======
+
 ```docker run -p 8888:8888 -v $HOME/data:/data -t unitytechnologies/datasetinsights:latest```
->>>>>>> b351d320
-
-```docker run -p 8888:8888 -v $HOME/data:/data -t unitytechnologies/datasetinsights:0.1.2```
 
 Replace `$HOME/data` with the path you want to download the dataset to.
 
