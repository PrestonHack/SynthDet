--- conflicted
+++ resolved
@@ -7,25 +7,9 @@
 
 <img src="images/USimRunWindow.PNG" align="middle"/>
 
-<<<<<<< HEAD
 ## Parameters
 You can refer to [Unity Simulation Randomization Parameters](UnitySimulationRandomizationParameters.md) 
 doc for each randomization parameter definition.
-=======
-### Parameters
-* **Run Name** is used by Unity Simulation to label the run being executed on a node  
-* **Path to build zip** is used for the location of the Linux player build of the target project: the user unzips this and runs it on a Unity Simulation node
-* **Scale Factor Range** is a graph mapping the scale factor values in the 0-1 range
-* **Scale Factor Steps** is the number of samples between 0-1 that the user simulates on
-
-In other words, **Scale Factor Steps** is the number of scale factors that are executed in this run. SynthDet generates hundreds of images for each step, so this number also controls the amount of images generated in the dataset.
->>>>>>> 71821328
 
 ## Unity Simulation can’t find my project
-If Unity Simulation can’t find your execution ID in the active project you might need to activate the sample project in order to find your execution ID. This mainly applies if you have already used Unity Simulation with other projects. 
-
-You might see an error message like this:
-`usim summarize run-execution Ojbm1n0
-{"message":"Could not find project=595c36c6-a73d-4dfd-bd8e-d68f1f5f3084, executionId=Ojbm1n0"}`
-
-To ensure you activate the correct project, follow the steps in the Unity Simulation Quick Start Guide in the  [Activate Unity Project](https://github.com/Unity-Technologies/Unity-Simulation-Docs/blob/master/doc/quickstart.md#activate-unity-project) section. 
+If Unity Simulation can’t find your execution ID in the active project you might need to activate the sample project in order to find your execution ID. This mainly applies if you have already used Unity Simulation with other projects. 